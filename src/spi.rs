--- conflicted
+++ resolved
@@ -108,10 +108,6 @@
 ///
 /// let config = Config::new(Mode::MODE_0)
 ///     .frame_size(8)
-<<<<<<< HEAD
-///     .freeze();
-=======
->>>>>>> a8d5eca1
 /// ```
 #[derive(Copy, Clone)]
 pub struct Config {
@@ -119,11 +115,7 @@
     swap_miso_mosi: bool,
     cs_delay: f32,
     frame_size: u8,
-<<<<<<< HEAD
-    cs_managed: bool,
-=======
     managed_cs: bool,
->>>>>>> a8d5eca1
 }
 
 impl Config {
@@ -137,11 +129,7 @@
             swap_miso_mosi: false,
             cs_delay: 0.0,
             frame_size: 8_u8,
-<<<<<<< HEAD
-            cs_managed: false,
-=======
             managed_cs: false,
->>>>>>> a8d5eca1
         }
     }
 
@@ -150,11 +138,7 @@
     /// Note:
     /// * This function updates the HAL peripheral to treat the pin provided in the MISO parameter
     /// as the MOSI pin and the pin provided in the MOSI parameter as the MISO pin.
-<<<<<<< HEAD
-    pub fn swap_mosi_miso(&mut self) -> &mut Self {
-=======
     pub fn swap_mosi_miso(mut self) -> Self {
->>>>>>> a8d5eca1
         self.swap_miso_mosi = true;
         self
     }
@@ -168,11 +152,7 @@
     /// Arguments:
     /// * `delay` - The delay between CS assertion and the start of the transaction in seconds.
     /// register for the output pin.
-<<<<<<< HEAD
-    pub fn cs_delay(&mut self, delay: f32) -> &mut Self {
-=======
     pub fn cs_delay(mut self, delay: f32) -> Self {
->>>>>>> a8d5eca1
         self.cs_delay = delay;
         self
     }
@@ -181,43 +161,21 @@
     ///
     /// Arguments:
     /// * `frame_size` - The size of each SPI transaction in bits.
-<<<<<<< HEAD
-    pub fn frame_size(&mut self, frame_size: u8) -> &mut Self {
-=======
     pub fn frame_size(mut self, frame_size: u8) -> Self {
->>>>>>> a8d5eca1
         self.frame_size = frame_size;
         self
     }
 
-<<<<<<< HEAD
-    /// Freeze the SPI configuration for use in initialization.
-    pub fn freeze(&self) -> Self {
-        *self
-    }
-
-    /// CS pin is automatically managed by the SPI peripheral.
-    pub fn managed_cs(&mut self) -> &mut Self {
-        self.cs_managed = true;
-        self
-    }
-
-=======
     /// CS pin is automatically managed by the SPI peripheral.
     pub fn manage_cs(mut self) -> Self {
         self.managed_cs = true;
         self
     }
->>>>>>> a8d5eca1
 }
 
 impl From<Mode> for Config {
     fn from(mode: Mode) -> Self {
-<<<<<<< HEAD
-        Self::new(mode).freeze()
-=======
         Self::new(mode)
->>>>>>> a8d5eca1
     }
 }
 
@@ -372,37 +330,22 @@
 }
 
 #[derive(Debug)]
-<<<<<<< HEAD
 pub struct Spi<SPI> {
     spi: SPI,
-=======
-pub struct Spi<SPI, PINS> {
-    spi: SPI,
-    pins: PINS,
->>>>>>> a8d5eca1
 }
 
 pub trait SpiExt<SPI>: Sized {
     fn spi<PINS, T, CONFIG>(
         self,
-<<<<<<< HEAD
         _pins: PINS,
         config: CONFIG,
         freq: T,
         ccdr: &Ccdr,
     ) -> Spi<SPI>
-=======
-        pins: PINS,
-        config: CONFIG,
-        freq: T,
-        ccdr: &Ccdr,
-    ) -> Spi<SPI, PINS>
->>>>>>> a8d5eca1
     where
         PINS: Pins<SPI>,
         T: Into<Hertz>,
         CONFIG: Into<Config>;
-<<<<<<< HEAD
 
     fn spi_unchecked<T, CONFIG>(
         self,
@@ -413,14 +356,11 @@
     where
         T: Into<Hertz>,
         CONFIG: Into<Config>;
-=======
->>>>>>> a8d5eca1
 }
 
 macro_rules! spi {
 	($($SPIX:ident: ($spiX:ident, $apbXenr:ident, $spiXen:ident,
                      $pclkX:ident) => ($($TY:ident),+),)+) => {
-<<<<<<< HEAD
 	    $(
             impl Spi<$SPIX> {
                 pub fn $spiX<T, CONFIG>(
@@ -468,110 +408,22 @@
                     spi.cr1.write(|w| w.ssi().slave_not_selected());
 
                     // Calculate the CS->transaction cycle delay bits.
-                    let mut cycle_delay = (config.cs_delay * spi_freq as f32) as u32;
-
-                    // The calculated cycle delay may not be more than 4 bits wide for the
-                    // configuration register.
-                    if cycle_delay > 0xF {
-                        cycle_delay = 0xF;
-=======
-            $(
-                impl<PINS> Spi<$SPIX, PINS> {
-                    pub fn $spiX<T, CONFIG>(
-                        spi: $SPIX,
-                        pins: PINS,
-                        config: CONFIG,
-                        freq: T,
-                        ccdr: &Ccdr,
-                    ) -> Self
-                    where
-                        PINS: Pins<$SPIX>,
-                        T: Into<Hertz>,
-                        CONFIG: Into<Config>,
-                    {
-                        // Enable clock for SPI
-                        ccdr.rb.$apbXenr.modify(|_, w| w.$spiXen().enabled());
-
-                        // Disable SS output
-                        spi.cfg2.write(|w| w.ssoe().disabled());
-
-                        let config: Config = config.into();
-
-                        let spi_freq = freq.into().0;
-	                    let spi_ker_ck = match Self::kernel_clk(ccdr) {
-                            Some(ker_hz) => ker_hz.0,
-                            _ => panic!("$SPIX kernel clock not running!")
-                        };
-                        let mbr = match spi_ker_ck / spi_freq {
-                            0 => unreachable!(),
-                            1..=2 => MBR::DIV2,
-                            3..=5 => MBR::DIV4,
-                            6..=11 => MBR::DIV8,
-                            12..=23 => MBR::DIV16,
-                            24..=47 => MBR::DIV32,
-                            48..=95 => MBR::DIV64,
-                            96..=191 => MBR::DIV128,
-                            _ => MBR::DIV256,
-                        };
-                        spi.cfg1.modify(|_, w| {
-                            w.mbr()
-                                .variant(mbr) // master baud rate
-                                .dsize()
-                                .bits(config.frame_size - 1)
-                        });
-
-                        // ssi: select slave = master mode
-                        spi.cr1.write(|w| w.ssi().slave_not_selected());
-
-                        // Calculate the CS->transaction cycle delay bits.
-                        let cycle_delay: u8 = {
-                            let mut delay: u32 = (config.cs_delay * spi_freq as f32) as u32;
-
-                            // If the cs-delay is specified as non-zero, add 1 to the delay cycles
-                            // before truncation to an integer to ensure that we have at least as
-                            // many cycles as required.
-                            if config.cs_delay > 0.0_f32 {
-                                delay = delay + 1;
-                            }
-
-                            if delay > 0xF {
-                                delay = 0xF;
-                            }
-
-                            delay as u8
-                        };
-
-                        // The calculated cycle delay may not be more than 4 bits wide for the
-                        // configuration register.
-
-                        // mstr: master configuration
-                        // lsbfrst: MSB first
-                        // comm: full-duplex
-                        spi.cfg2.write(|w| {
-                            w.cpha()
-                                .bit(config.mode.phase == Phase::CaptureOnSecondTransition)
-                             .cpol()
-                                .bit(config.mode.polarity == Polarity::IdleHigh)
-                             .master()
-                                .master()
-                             .lsbfrst()
-                                .msbfirst()
-                             .ssm()
-                                .bit(config.managed_cs == false)
-                             .mssi()
-                                .bits(cycle_delay)
-                             .ioswp()
-                                .bit(config.swap_miso_mosi == true)
-                             .comm()
-                                .full_duplex()
-                        });
-
-                        // spe: enable the SPI bus
-                        spi.cr1.write(|w| w.ssi().slave_not_selected().spe().enabled());
-
-                        Spi { spi, pins }
->>>>>>> a8d5eca1
-                    }
+                    let cycle_delay: u8 = {
+                        let mut delay: u32 = (config.cs_delay * spi_freq as f32) as u32;
+
+                        // If the cs-delay is specified as non-zero, add 1 to the delay cycles
+                        // before truncation to an integer to ensure that we have at least as
+                        // many cycles as required.
+                        if config.cs_delay > 0.0_f32 {
+                            delay = delay + 1;
+                        }
+
+                        if delay > 0xF {
+                            delay = 0xF;
+                        }
+
+                        delay as u8
+                    };
 
                     // mstr: master configuration
                     // lsbfrst: MSB first
@@ -580,18 +432,20 @@
                     // comm: full-duplex
                     spi.cfg2.write(|w| {
                         w.cpha()
-                            .bit(config.mode.phase ==
-                                 Phase::CaptureOnSecondTransition)
-                            .cpol()
+                            .bit(config.mode.phase == Phase::CaptureOnSecondTransition)
+                         .cpol()
                             .bit(config.mode.polarity == Polarity::IdleHigh)
+                         .master()
                             .master()
-                            .master()
-                            .lsbfrst()
+                         .lsbfrst()
                             .msbfirst()
-                            .ssm().bit(config.cs_managed == false)
-                            .mssi().bits(cycle_delay as u8)
-                            .ioswp().bit(config.swap_miso_mosi == true)
-                            .comm()
+                         .ssm()
+                            .bit(config.managed_cs == false)
+                         .mssi()
+                            .bits(cycle_delay)
+                         .ioswp()
+                            .bit(config.swap_miso_mosi == true)
+                         .comm()
                             .full_duplex()
                     });
 
@@ -673,7 +527,6 @@
                     self.spi.sr.read().ovr().is_overrun()
                 }
 
-<<<<<<< HEAD
                 pub fn free(self) -> $SPIX {
                     self.spi
                 }
@@ -756,108 +609,25 @@
                     } else {
                         nb::Error::WouldBlock
                     })
-=======
-                impl SpiExt<$SPIX> for $SPIX {
-	                fn spi<PINS, T, CONFIG>(self,
-                                    pins: PINS,
-                                    config: CONFIG,
-                                    freq: T,
-                                    ccdr: &Ccdr) -> Spi<$SPIX, PINS>
-	                where
-	                    PINS: Pins<$SPIX>,
-	                    T: Into<Hertz>,
-                        CONFIG: Into<Config>,
-	                {
-	                    Spi::$spiX(self, pins, config, freq, ccdr)
-	                }
-	            }
-
-                impl<PINS, T> hal::spi::FullDuplex<T> for Spi<$SPIX, PINS> {
-                    type Error = Error;
-
-                    fn read(&mut self) -> nb::Result<T, Error> {
-                        let sr = self.spi.sr.read();
-
-                        Err(if sr.ovr().is_overrun() {
-                            nb::Error::Other(Error::Overrun)
-                        } else if sr.modf().is_fault() {
-                            nb::Error::Other(Error::ModeFault)
-                        } else if sr.crce().is_error() {
-                            nb::Error::Other(Error::Crc)
-                        } else if sr.rxp().is_not_empty() {
-                            // NOTE(read_volatile) read only 1 byte (the
-                            // svd2rust API only allows reading a
-                            // half-word)
-                            return Ok(unsafe {
-                                ptr::read_volatile(
-                                    &self.spi.rxdr as *const _ as *const T,
-                                )
-                            });
-                        } else {
-                            nb::Error::WouldBlock
-                        })
-                    }
-
-                    fn send(&mut self, byte: T) -> nb::Result<(), Error> {
-                        let sr = self.spi.sr.read();
-
-                        Err(if sr.ovr().is_overrun() {
-                            nb::Error::Other(Error::Overrun)
-                        } else if sr.modf().is_fault() {
-                            nb::Error::Other(Error::ModeFault)
-                        } else if sr.crce().is_error() {
-                            nb::Error::Other(Error::Crc)
-                        } else if sr.txp().is_not_full() {
-                            // NOTE(write_volatile) see note above
-                            unsafe {
-                                ptr::write_volatile(
-                                    &self.spi.txdr as *const _ as *mut T,
-                                    byte,
-                                )
-                            }
-                            // write CSTART to start a transaction in
-                            // master mode
-                            self.spi.cr1.modify(|_, w| w.cstart().started());
-
-                            return Ok(());
-                        } else {
-                            nb::Error::WouldBlock
-                        })
-                    }
-
->>>>>>> a8d5eca1
                 }
             }
 
-<<<<<<< HEAD
+            // For each $TY
             $(
                 impl hal::blocking::spi::transfer::Default<$TY>
                     for Spi<$SPIX> {}
 
                 impl hal::blocking::spi::write::Default<$TY>
                     for Spi<$SPIX> {}
-=======
-                // For each $TY
-                $(
-                   impl<PINS> hal::blocking::spi::transfer::Default<$TY>
-                       for Spi<$SPIX, PINS> {}
-
-                   impl<PINS> hal::blocking::spi::write::Default<$TY>
-                       for Spi<$SPIX, PINS> {}
-                )+
->>>>>>> a8d5eca1
             )+
+        )+
 	}
 }
 
 macro_rules! spi123sel {
 	($($SPIX:ident,)+) => {
 	    $(
-<<<<<<< HEAD
             impl Spi<$SPIX> {
-=======
-            impl<PINS> Spi<$SPIX, PINS> {
->>>>>>> a8d5eca1
                 /// Returns the frequency of the current kernel clock
                 /// for SPI1, SPI2, SPI3
                 fn kernel_clk(ccdr: &Ccdr) -> Option<Hertz> {
@@ -878,11 +648,7 @@
 macro_rules! spi45sel {
 	($($SPIX:ident,)+) => {
 	    $(
-<<<<<<< HEAD
             impl Spi<$SPIX> {
-=======
-            impl<PINS> Spi<$SPIX, PINS> {
->>>>>>> a8d5eca1
                 /// Returns the frequency of the current kernel clock
                 /// for SPI4, SPI5
                 fn kernel_clk(ccdr: &Ccdr) -> Option<Hertz> {
@@ -903,11 +669,7 @@
 macro_rules! spi6sel {
 	($($SPIX:ident,)+) => {
 	    $(
-<<<<<<< HEAD
             impl Spi<$SPIX> {
-=======
-            impl<PINS> Spi<$SPIX, PINS> {
->>>>>>> a8d5eca1
                 /// Returns the frequency of the current kernel clock
                 /// for SPI6
                 fn kernel_clk(ccdr: &Ccdr) -> Option<Hertz> {
