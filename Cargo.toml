--- conflicted
+++ resolved
@@ -39,14 +39,9 @@
 paste = "1.0.1"
 bare-metal = "1.0.0"
 sdio-host = { version = "0.9", optional = true }
-<<<<<<< HEAD
-embedded-sdmmc = { version = "0.3", optional = true }
+embedded-sdmmc = { version = "0.4", optional = true }
 fatfs = { default-features = false, optional = true, git = "https://github.com/rafalh/rust-fatfs" }
-stm32-fmc = { version = "0.2", optional = true }
-=======
-embedded-sdmmc = { version = "0.4", optional = true }
 stm32-fmc = { version = "0.3", optional = true }
->>>>>>> b4fb6de6
 synopsys-usb-otg = { version = "^0.3.0", features = ["cortex-m"], optional = true }
 embedded-display-controller = { version = "^0.1.0", optional = true }
 log = { version = "0.4.14", optional = true} # see also the dev-dependencies section
@@ -207,13 +202,10 @@
 required-features = ["sdmmc", "sdmmc-fatfs"]
 
 [[example]]
-<<<<<<< HEAD
 name = "sdmmc_fatfs"
 required-features = ["sdmmc", "sdmmc-fatfs2"]
 
 [[example]]
-=======
->>>>>>> b4fb6de6
 name = "embedded-graphics"
 required-features = ["ltdc", "xspi", "rm0468"]
 
